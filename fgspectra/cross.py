r"""
Models of cross-spectra

This module draws inspiration from FGBuster (Davide Poletti and Josquin Errard)
and BeFoRe (David Alonso and Ben Thorne).
"""

import numpy as np
from . import frequency as fgf
from . import power as fgp
from .model import Model


class Sum(Model):
    """Sum the cross-spectra of uncorrelated components"""

    def __init__(self, *crosses, **kwargs):
        """

        Parameters
        ----------
        *sed:
            Sequence of SED models to be joined together
        """
        self._crosses = crosses
        self.set_defaults(**kwargs)

    def set_defaults(self, **kwargs):
        if "kwseq" in kwargs:
            for cross, cross_kwargs in zip(self._crosses, kwargs["kwseq"]):
                cross.set_defaults(**cross_kwargs)

    def _get_repr(self):
        return {type(self).__name__: [cross._get_repr() for cross in self._crosses]}

    @property
    def defaults(self):
        return {"kwseq": [cross.defaults for cross in self._crosses]}

    def eval(self, kwseq=None):
        """Compute the sum of the cross-spectra

        *kwseq:
            The length of ``kwseq`` has to be equal to the number of
            cross-spectra summed. ``kwseq[i]`` is a dictionary containing the
            keyword arguments of the ``i``-th cross-spectrum.
        """
        if kwseq:
            crosses = (cross(**kwargs) for cross, kwargs in zip(self._crosses, kwseq))
        else:  # Handles the case in which no parameter has to be passed
            crosses = (cross() for cross in self._crosses)

        res = next(crosses)
        for cross_res in crosses:
            res = res + cross_res  # Unnecessary copies can be avoided

        return res

    def eval_terms(self, kwseq=None):
        """Compute the sum of the cross-spectra

        *kwseq:
            The length of ``kwseq`` has to be equal to the number of
            cross-spectra summed. ``kwseq[i]`` is a dictionary containing the
            keyword arguments of the ``i``-th cross-spectrum.
        """
        if kwseq:
            return [cross(**kwargs) for cross, kwargs in zip(self._crosses, kwseq)]
        return []


class FactorizedCrossSpectrum(Model):
    r"""Factorized cross-spectrum

    Cross-spectrum of **one** component for which the scaling in frequency
    and in multipoles are factorizable

    .. math:: xC_{\ell}^{(ij)} = f(\nu_j) f(\nu_i) C_{\ell}

    Parameters
    ----------
    sed : callable
        :math:`f(\nu)`. It returns an array with shape ``(..., freq)``.
        It can be :class:`fgspectra.frequency.SED`.
    cl : callable
        :math:`C_\ell`. It returns an array with shape ``(..., ell)``.
        It can be :class:`fgspectra.power.PowerSpectrum`

    Note
    ----
    The two (optional) sets of extra dimensions ``...`` must be
    broadcast-compatible.
    """

    def __init__(self, sed, cl, **kwargs):
        self._sed = sed
        self._cl = cl
        self.set_defaults(**kwargs)

    def set_defaults(self, **kwargs):
        if "sed_kwargs" in kwargs:
            self._sed.set_defaults(**kwargs["sed_kwargs"])
        if "cl_kwargs" in kwargs:
            self._cl.set_defaults(**kwargs["cl_kwargs"])

    @property
    def defaults(self):
        return {"sed_kwargs": self._sed.defaults, "cl_kwargs": self._cl.defaults}

    def _get_repr(self):
        sed_repr = self._sed._get_repr()
        key = list(sed_repr.keys())[0]
        sed_repr[key + " (SED)"] = sed_repr.pop(key)

        cl_repr = self._cl._get_repr()
        key = list(cl_repr.keys())[0]
        cl_repr[key + " (Cl)"] = cl_repr.pop(key)

        return {type(self).__name__: [sed_repr, cl_repr]}

    def eval(self, sed_kwargs={}, cl_kwargs={}):
        """Compute the model at frequency and ell combinations.

        Parameters
        ----------
        sed_args : list
            Arguments for which the `sed` is evaluated.
        cl_args : list
            Arguments for which the `cl` is evaluated.

        Returns
        -------
        cross : ndarray
            Cross-spectrum. The shape is ``(..., freq, freq, ell)``.
        """
        f_nu = self._sed(**sed_kwargs)
        cl = self._cl(**cl_kwargs)
        # f_nu.shape can be either [freq] or [ell, freq]
        if f_nu.shape[0] != cl.shape[-1] or (f_nu.shape[0] == 1 and cl.shape[-1] == 1):
            f_nu = f_nu[np.newaxis]

        return np.einsum("l...i,l...j,...l->...ijl", f_nu, f_nu, cl)


<<<<<<< HEAD
class FactorizedCrossSpectrumTE(Model):
    r"""Factorized cross-spectrum

    TE Cross-spectrum of **one** component for which the scaling in frequency
    and in multipoles are factorizable. It is useful to distinguish the T and E
    SEDs since they could be computed by integrating them with different
    beams and/or transmissions.

    .. math:: xC^TE_{\ell}^{(ij)} = f^T(\nu_j) f^E(\nu_i) C_{\ell}

    Parameters
    ----------
    sedT : callable
        The temperature SED :math:`f^T(\nu)`.
        It returns an array with shape ``(..., freq)``.
        It can be :class:`fgspectra.frequency.SED`.
    sedE : callable
        The E mode SED :math:`f^E(\nu)`.
        It returns an array with shape ``(..., freq)``.
        It can be :class:`fgspectra.frequency.SED`.
    cl_args : callable
=======
class DecorrelatedFactorizedCrossSpectrum(Model):
    r""" Decorrelated factorized cross spectrum

    Cross-spectrum of **one** component for which the scaling in frequency
    and in multipoles are factorizable. The scaling in frequency is not exact 
    and some decorrelation is specified.

    .. math:: xC_{\ell}^{(ij)} = f_{decor}(\nu_i, \nu_j) f(\nu_j) f(\nu_i) C_{\ell}
    
    This model implements a decorrelation by rigidely rescalling a decorelation ratio 
    with respect to a reference cross-term. For example, for 3 frequencies, with the
    reference taken at $\nu_1\times\nu_3$: 
         
    .. math::  f_{decor} = I(3) + \Delta_{decor} \begin{pmatrix} 
        0 & r_{12} & 1 \\         
        r_{12} & 0 & r_{23} \\              
        1 & r_{23} & 0 
        \end{pmatrix} 

    Parameters
    ----------
    sed : callable
        :math:`f(\nu)`. It returns an array with shape ``(..., freq)``.
        It can be :class:`fgspectra.frequency.SED`.
    cl : callable
>>>>>>> 87206ac7
        :math:`C_\ell`. It returns an array with shape ``(..., ell)``.
        It can be :class:`fgspectra.power.PowerSpectrum`

    Note
    ----
    The two (optional) sets of extra dimensions ``...`` must be
    broadcast-compatible.
<<<<<<< HEAD
    """

    def __init__(self, sedT, sedE, cl, **kwargs):
        self._sedT = sedT
        self._sedE = sedE
=======
        
    """

    def __init__(self, sed, cl, **kwargs):
        self._sed = sed
>>>>>>> 87206ac7
        self._cl = cl
        self.set_defaults(**kwargs)

    def set_defaults(self, **kwargs):
<<<<<<< HEAD
        if "sedT_kwargs" in kwargs:
            self._sedT.set_defaults(**kwargs["sedT_kwargs"])
        if "sedE_kwargs" in kwargs:
            self._sedE.set_defaults(**kwargs["sedE_kwargs"])
        if "cl_kwargs" in kwargs:
            self._cl.set_defaults(**kwargs["cl_kwargs"])

    @property
    def defaults(self):
        return {
            "sedT_kwargs": self._sedT.defaults,
            "sedE_kwargs": self._sedE.defaults,
=======
        if "sed_kwargs" in kwargs:
            self._sed.set_defaults(**kwargs["sed_kwargs"])
        if "cl_kwargs" in kwargs:
            self._cl.set_defaults(**kwargs["cl_kwargs"])
        kw_decor = {
            key: kwargs[key]
            for key in kwargs.keys()
            if key not in ["sed_kwargs", "cl_kwargs"]
        }
        super().set_defaults(**kw_decor)

    @property
    def defaults(self):
        kw_decor = {
            key: super().defaults[key]
            for key in super().defaults.keys()
            if key not in ["kwargs"]
        }
        return {
            **kw_decor,
            "sed_kwargs": self._sed.defaults,
>>>>>>> 87206ac7
            "cl_kwargs": self._cl.defaults,
        }

    def _get_repr(self):
<<<<<<< HEAD
        sedT_repr = self._sedT._get_repr()
        key = list(sedT_repr.keys())[0]
        sedT_repr[key + " (SED T)"] = sedT_repr.pop(key)

        sedE_repr = self._sedE._get_repr()
        key = list(sedE_repr.keys())[0]
        sedE_repr[key + " (SED E)"] = sedE_repr.pop(key)
=======
        decor_repr = super()._get_repr()
        key = list(decor_repr.keys())[0]
        decor_repr[key] = {
            k: decor_repr[key][k]
            for k in decor_repr[key].keys()
            if k not in ["sed_kwargs", "cl_kwargs"]
        }
        decor_repr["Decorrelation"] = decor_repr.pop(key)

        sed_repr = self._sed._get_repr()
        key = list(sed_repr.keys())[0]
        sed_repr[key + " (SED)"] = sed_repr.pop(key)
>>>>>>> 87206ac7

        cl_repr = self._cl._get_repr()
        key = list(cl_repr.keys())[0]
        cl_repr[key + " (Cl)"] = cl_repr.pop(key)

<<<<<<< HEAD
        return {type(self).__name__: [sedT_repr, sedE_repr, cl_repr]}

    def eval(self, sedT_kwargs={}, sedE_kwargs={}, cl_kwargs={}):
=======
        return {type(self).__name__: [decor_repr, sed_repr, cl_repr]}

    def eval(self, decor=None, f_decor=None, sed_kwargs={}, cl_kwargs={}):
>>>>>>> 87206ac7
        """Compute the model at frequency and ell combinations.

        Parameters
        ----------
<<<<<<< HEAD
        sedT_args : list
            Arguments for which the temperature `sed` is evaluated.
        sedE_args : list
            Arguments for which the E pol `sed` is evaluated.
        cl_args : list
            Arguments for which the `cl` is evaluated.

=======
        sed_args : list
            Arguments for which the `sed` is evaluated.
        cl_args : list
            Arguments for which the `cl` is evaluated.
        decor : float
            Decorelation facot, by which f_decor is rescaled
        f_decor : ndarray
            Array of the decorelation scaling in frequency.
            Shape is ``(freq, freq)``.
>>>>>>> 87206ac7
        Returns
        -------
        cross : ndarray
            Cross-spectrum. The shape is ``(..., freq, freq, ell)``.
        """
<<<<<<< HEAD
        fT_nu = self._sedT(**sedT_kwargs)
        fE_nu = self._sedE(**sedE_kwargs)
        cl = self._cl(**cl_kwargs)
        # f_nu.shape can be either [freq] or [ell, freq]
        if fT_nu.shape[0] != cl.shape[-1] or (
            fT_nu.shape[0] == 1 and cl.shape[-1] == 1
        ):
            fT_nu = fT_nu[np.newaxis]
        if fE_nu.shape[0] != cl.shape[-1] or (
            fE_nu.shape[0] == 1 and cl.shape[-1] == 1
        ):
            fE_nu = fE_nu[np.newaxis]

        return np.einsum("l...i,l...j,...l->...ijl", fT_nu, fE_nu, cl)
=======

        decorrelation = np.eye(f_decor.shape[0]) + decor * f_decor

        f_nu = self._sed(**sed_kwargs)
        cl = self._cl(**cl_kwargs)
        if f_nu.shape[0] != cl.shape[-1] or (f_nu.shape[0] == 1 and cl.shape[-1] == 1):
            f_nu = f_nu[np.newaxis]

        res = np.einsum("ij,l...i,l...j,...l->...ijl", decorrelation, f_nu, f_nu, cl)

        return res
>>>>>>> 87206ac7


class CorrelatedFactorizedCrossSpectrum(FactorizedCrossSpectrum):
    r"""Factorized cross-spectrum of correlated components

    Cross-spectrum of multiple correlated components for which the scaling in
    frequency and in multipoles are factorizable.

    .. math::

        xC_\ell^{\nu_i\ \nu_j} = \sum_{kn} f^k(\nu_j) f^n(\nu_i) C^{kn}_\ell

    where :math:`k` and :math:`n` are component indices.

    Parameters
    ----------
    sed : callable
        :math:`f(\nu)`. It returns an array with shape ``(comp, ..., freq)``.
        It can be :class:`fgspectra.frequency.SED`.
    cl_args : callable
        :math:`C_\ell`. It returns an array with shape
        ``(..., comp, comp, ell)``.
        It can, for example, any of the models in :class:`fgspectra.power`.

    Note
    ----
    The two (optional) sets of extra dimensions ``...`` must be
    broadcast-compatible.
    """

    def __init__(self, sed, cl, **kwargs):
        self._sed = sed
        self._cl = cl
        self.set_defaults(**kwargs)

    def eval(self, sed_kwargs={}, cl_kwargs={}):
        """Compute the model at frequency and ell combinations.

        Parameters
        ----------
        sed_args : list
            Arguments for which the `sed` is evaluated.
        cl_args : list
            Arguments for which the `cl` is evaluated.

        Returns
        -------
        cross : ndarray
            Cross-spectrum. The shape is ``(..., freq, freq, ell)``.
        """

        f_nu = self._sed(**sed_kwargs)
        cl = self._cl(**cl_kwargs)
        # verifying that sed.shape[1] is ell, otherwise adding newaxis
        if f_nu.shape[1] != cl.shape[-1] or (f_nu.shape[1] == 1 and cl.shape[-1] == 1):
            f_nu = f_nu[:, np.newaxis]

        return np.einsum("kl...i,nl...j,...knl->...ijl", f_nu, f_nu, cl)


class PowerLaw(FactorizedCrossSpectrum):
    """Single Power law in both fequency and multipoles

    See :class:`fgspectra.frequency.PowerLaw` for the frequency dependence and
    :class:`fgspectra.power.PowerLaw` for the ell-dependence.
    """

    def __init__(self, **kwargs):
        super().__init__(fgf.PowerLaw(), fgp.PowerLaw())
        self.set_defaults(**kwargs)


class CorrelatedPowerLaw(CorrelatedFactorizedCrossSpectrum):
    """Correlated Power law in both fequency and multipoles

    See :class:`fgspectra.frequency.PowerLaw` for the frequency dependence and
    :class:`fgspectra.power.PowerLaw` for the ell-dependence.
    """

    def __init__(self, **kwargs):
        super().__init__(fgf.PowerLaw(), fgp.CorrelatedPowerLaws())
        self.set_defaults(**kwargs)


class CorrelatedDustSynchrotron(CorrelatedFactorizedCrossSpectrum):
    """CorrelatedDustSynchrotron

    Correlated power law and modified black body, both with power law amplitude
    """

    def __init__(self, **kwargs):
        super().__init__(
            fgf.Join(fgf.ModifiedBlackBody(), fgf.PowerLaw()), fgp.CorrelatedPowerLaws()
        )
        self.set_defaults(**kwargs)


class SZxCIB(CorrelatedFactorizedCrossSpectrum):
    def __init__(self, **kwargs):
        sed = fgf.Join(fgf.ThermalSZ(), fgf.CIB())
        super().__init__(sed, fgp.SZxCIB_Addison2012())
        self.set_defaults(**kwargs)


class SZxCIB_Choi2020(CorrelatedFactorizedCrossSpectrum):
    def __init__(self, **kwargs):
        sed = fgf.Join(fgf.ThermalSZ(), fgf.CIB())
        power_spectra = [
            fgp.PowerSpectrumFromFile(fgp._get_power_file("tsz_150_bat")),
            fgp.PowerSpectrumFromFile(fgp._get_power_file("cib_Choi2020")),
            fgp.PowerSpectrumFromFile(fgp._get_power_file("sz_x_cib")),
        ]
        cl = fgp.PowerSpectraAndCovariance(*power_spectra)
        super().__init__(sed, cl)
        self.set_defaults(**kwargs)<|MERGE_RESOLUTION|>--- conflicted
+++ resolved
@@ -142,7 +142,6 @@
         return np.einsum("l...i,l...j,...l->...ijl", f_nu, f_nu, cl)
 
 
-<<<<<<< HEAD
 class FactorizedCrossSpectrumTE(Model):
     r"""Factorized cross-spectrum
 
@@ -164,33 +163,6 @@
         It returns an array with shape ``(..., freq)``.
         It can be :class:`fgspectra.frequency.SED`.
     cl_args : callable
-=======
-class DecorrelatedFactorizedCrossSpectrum(Model):
-    r""" Decorrelated factorized cross spectrum
-
-    Cross-spectrum of **one** component for which the scaling in frequency
-    and in multipoles are factorizable. The scaling in frequency is not exact 
-    and some decorrelation is specified.
-
-    .. math:: xC_{\ell}^{(ij)} = f_{decor}(\nu_i, \nu_j) f(\nu_j) f(\nu_i) C_{\ell}
-    
-    This model implements a decorrelation by rigidely rescalling a decorelation ratio 
-    with respect to a reference cross-term. For example, for 3 frequencies, with the
-    reference taken at $\nu_1\times\nu_3$: 
-         
-    .. math::  f_{decor} = I(3) + \Delta_{decor} \begin{pmatrix} 
-        0 & r_{12} & 1 \\         
-        r_{12} & 0 & r_{23} \\              
-        1 & r_{23} & 0 
-        \end{pmatrix} 
-
-    Parameters
-    ----------
-    sed : callable
-        :math:`f(\nu)`. It returns an array with shape ``(..., freq)``.
-        It can be :class:`fgspectra.frequency.SED`.
-    cl : callable
->>>>>>> 87206ac7
         :math:`C_\ell`. It returns an array with shape ``(..., ell)``.
         It can be :class:`fgspectra.power.PowerSpectrum`
 
@@ -198,24 +170,15 @@
     ----
     The two (optional) sets of extra dimensions ``...`` must be
     broadcast-compatible.
-<<<<<<< HEAD
     """
 
     def __init__(self, sedT, sedE, cl, **kwargs):
         self._sedT = sedT
         self._sedE = sedE
-=======
-        
-    """
-
-    def __init__(self, sed, cl, **kwargs):
-        self._sed = sed
->>>>>>> 87206ac7
         self._cl = cl
         self.set_defaults(**kwargs)
 
     def set_defaults(self, **kwargs):
-<<<<<<< HEAD
         if "sedT_kwargs" in kwargs:
             self._sedT.set_defaults(**kwargs["sedT_kwargs"])
         if "sedE_kwargs" in kwargs:
@@ -228,34 +191,10 @@
         return {
             "sedT_kwargs": self._sedT.defaults,
             "sedE_kwargs": self._sedE.defaults,
-=======
-        if "sed_kwargs" in kwargs:
-            self._sed.set_defaults(**kwargs["sed_kwargs"])
-        if "cl_kwargs" in kwargs:
-            self._cl.set_defaults(**kwargs["cl_kwargs"])
-        kw_decor = {
-            key: kwargs[key]
-            for key in kwargs.keys()
-            if key not in ["sed_kwargs", "cl_kwargs"]
-        }
-        super().set_defaults(**kw_decor)
-
-    @property
-    def defaults(self):
-        kw_decor = {
-            key: super().defaults[key]
-            for key in super().defaults.keys()
-            if key not in ["kwargs"]
-        }
-        return {
-            **kw_decor,
-            "sed_kwargs": self._sed.defaults,
->>>>>>> 87206ac7
             "cl_kwargs": self._cl.defaults,
         }
 
     def _get_repr(self):
-<<<<<<< HEAD
         sedT_repr = self._sedT._get_repr()
         key = list(sedT_repr.keys())[0]
         sedT_repr[key + " (SED T)"] = sedT_repr.pop(key)
@@ -263,39 +202,18 @@
         sedE_repr = self._sedE._get_repr()
         key = list(sedE_repr.keys())[0]
         sedE_repr[key + " (SED E)"] = sedE_repr.pop(key)
-=======
-        decor_repr = super()._get_repr()
-        key = list(decor_repr.keys())[0]
-        decor_repr[key] = {
-            k: decor_repr[key][k]
-            for k in decor_repr[key].keys()
-            if k not in ["sed_kwargs", "cl_kwargs"]
-        }
-        decor_repr["Decorrelation"] = decor_repr.pop(key)
-
-        sed_repr = self._sed._get_repr()
-        key = list(sed_repr.keys())[0]
-        sed_repr[key + " (SED)"] = sed_repr.pop(key)
->>>>>>> 87206ac7
 
         cl_repr = self._cl._get_repr()
         key = list(cl_repr.keys())[0]
         cl_repr[key + " (Cl)"] = cl_repr.pop(key)
 
-<<<<<<< HEAD
         return {type(self).__name__: [sedT_repr, sedE_repr, cl_repr]}
 
     def eval(self, sedT_kwargs={}, sedE_kwargs={}, cl_kwargs={}):
-=======
-        return {type(self).__name__: [decor_repr, sed_repr, cl_repr]}
-
-    def eval(self, decor=None, f_decor=None, sed_kwargs={}, cl_kwargs={}):
->>>>>>> 87206ac7
         """Compute the model at frequency and ell combinations.
 
         Parameters
         ----------
-<<<<<<< HEAD
         sedT_args : list
             Arguments for which the temperature `sed` is evaluated.
         sedE_args : list
@@ -303,23 +221,11 @@
         cl_args : list
             Arguments for which the `cl` is evaluated.
 
-=======
-        sed_args : list
-            Arguments for which the `sed` is evaluated.
-        cl_args : list
-            Arguments for which the `cl` is evaluated.
-        decor : float
-            Decorelation facot, by which f_decor is rescaled
-        f_decor : ndarray
-            Array of the decorelation scaling in frequency.
-            Shape is ``(freq, freq)``.
->>>>>>> 87206ac7
         Returns
         -------
         cross : ndarray
             Cross-spectrum. The shape is ``(..., freq, freq, ell)``.
         """
-<<<<<<< HEAD
         fT_nu = self._sedT(**sedT_kwargs)
         fE_nu = self._sedE(**sedE_kwargs)
         cl = self._cl(**cl_kwargs)
@@ -334,7 +240,111 @@
             fE_nu = fE_nu[np.newaxis]
 
         return np.einsum("l...i,l...j,...l->...ijl", fT_nu, fE_nu, cl)
-=======
+
+
+class DecorrelatedFactorizedCrossSpectrum(Model):
+    r""" Decorrelated factorized cross spectrum
+
+    Cross-spectrum of **one** component for which the scaling in frequency
+    and in multipoles are factorizable. The scaling in frequency is not exact 
+    and some decorrelation is specified.
+
+    .. math:: xC_{\ell}^{(ij)} = f_{decor}(\nu_i, \nu_j) f(\nu_j) f(\nu_i) C_{\ell}
+    
+    This model implements a decorrelation by rigidely rescalling a decorelation ratio 
+    with respect to a reference cross-term. For example, for 3 frequencies, with the
+    reference taken at $\nu_1\times\nu_3$: 
+         
+    .. math::  f_{decor} = I(3) + \Delta_{decor} \begin{pmatrix} 
+        0 & r_{12} & 1 \\         
+        r_{12} & 0 & r_{23} \\              
+        1 & r_{23} & 0 
+        \end{pmatrix} 
+
+    Parameters
+    ----------
+    sed : callable
+        :math:`f(\nu)`. It returns an array with shape ``(..., freq)``.
+        It can be :class:`fgspectra.frequency.SED`.
+    cl : callable
+        :math:`C_\ell`. It returns an array with shape ``(..., ell)``.
+        It can be :class:`fgspectra.power.PowerSpectrum`
+
+    Note
+    ----
+    The two (optional) sets of extra dimensions ``...`` must be
+    broadcast-compatible.        
+    """
+
+    def __init__(self, sed, cl, **kwargs):
+        self._sed = sed
+        self._cl = cl
+        self.set_defaults(**kwargs)
+
+    def set_defaults(self, **kwargs):
+        if "sed_kwargs" in kwargs:
+            self._sed.set_defaults(**kwargs["sed_kwargs"])
+        if "cl_kwargs" in kwargs:
+            self._cl.set_defaults(**kwargs["cl_kwargs"])
+        kw_decor = {
+            key: kwargs[key]
+            for key in kwargs.keys()
+            if key not in ["sed_kwargs", "cl_kwargs"]
+        }
+        super().set_defaults(**kw_decor)
+
+    @property
+    def defaults(self):
+        kw_decor = {
+            key: super().defaults[key]
+            for key in super().defaults.keys()
+            if key not in ["kwargs"]
+        }
+        return {
+            **kw_decor,
+            "sed_kwargs": self._sed.defaults,
+            "cl_kwargs": self._cl.defaults,
+        }
+
+    def _get_repr(self):
+        decor_repr = super()._get_repr()
+        key = list(decor_repr.keys())[0]
+        decor_repr[key] = {
+            k: decor_repr[key][k]
+            for k in decor_repr[key].keys()
+            if k not in ["sed_kwargs", "cl_kwargs"]
+        }
+        decor_repr["Decorrelation"] = decor_repr.pop(key)
+
+        sed_repr = self._sed._get_repr()
+        key = list(sed_repr.keys())[0]
+        sed_repr[key + " (SED)"] = sed_repr.pop(key)
+
+        cl_repr = self._cl._get_repr()
+        key = list(cl_repr.keys())[0]
+        cl_repr[key + " (Cl)"] = cl_repr.pop(key)
+
+        return {type(self).__name__: [decor_repr, sed_repr, cl_repr]}
+
+    def eval(self, decor=None, f_decor=None, sed_kwargs={}, cl_kwargs={}):
+        """Compute the model at frequency and ell combinations.
+
+        Parameters
+        ----------
+        sed_args : list
+            Arguments for which the `sed` is evaluated.
+        cl_args : list
+            Arguments for which the `cl` is evaluated.
+        decor : float
+            Decorelation facot, by which f_decor is rescaled
+        f_decor : ndarray
+            Array of the decorelation scaling in frequency.
+            Shape is ``(freq, freq)``.
+        Returns
+        -------
+        cross : ndarray
+            Cross-spectrum. The shape is ``(..., freq, freq, ell)``.
+        """
 
         decorrelation = np.eye(f_decor.shape[0]) + decor * f_decor
 
@@ -346,8 +356,6 @@
         res = np.einsum("ij,l...i,l...j,...l->...ijl", decorrelation, f_nu, f_nu, cl)
 
         return res
->>>>>>> 87206ac7
-
 
 class CorrelatedFactorizedCrossSpectrum(FactorizedCrossSpectrum):
     r"""Factorized cross-spectrum of correlated components
